"""
HVAC Path Calculator - Complete HVAC path noise analysis system
"""

import math
from typing import Dict, List, Tuple, Optional, Any
from dataclasses import dataclass
from models import get_session
from models.hvac import HVACPath, HVACSegment, HVACComponent, SegmentFitting
from models.mechanical import MechanicalUnit
from data.components import STANDARD_COMPONENTS, STANDARD_FITTINGS
from .noise_calculator import NoiseCalculator
# Debug export imports
import os
from datetime import datetime
import json as _json
import csv as _csv
from utils import get_user_data_directory


@dataclass
class PathAnalysisResult:
    """Result of HVAC path analysis"""
    path_id: int
    path_name: str
    source_noise: float
    terminal_noise: float
    total_attenuation: float
    nc_rating: int
    calculation_valid: bool
    segment_results: List[Dict]
    warnings: List[str]
    error_message: Optional[str] = None
    debug_log: Optional[List[Dict]] = None


class HVACPathCalculator:
    """Comprehensive HVAC path noise calculation and management system"""
    
    def __init__(self):
        """Initialize the HVAC path calculator"""
        self.noise_calculator = NoiseCalculator()
        # Debug export switch via environment variable HVAC_DEBUG_EXPORT
        env_val = str(os.environ.get("HVAC_DEBUG_EXPORT", "")).strip().lower()
        self.debug_export_enabled = env_val in {"1", "true", "yes", "on"}
    
    def create_hvac_path_from_drawing(self, project_id: int, drawing_data: Dict) -> Optional[HVACPath]:
        """
        Create HVAC path from drawing elements (components and segments)
        
        Args:
            project_id: Project ID
            drawing_data: Dictionary containing components and segments from drawing
            
        Returns:
            Created HVACPath or None if creation failed
        """
        session = None
        try:
            components = drawing_data.get('components', [])
            segments = drawing_data.get('segments', [])
            
            if len(components) < 2:
                raise ValueError("Need at least 2 components to create HVAC path")
            
            if len(segments) == 0:
                raise ValueError("Need at least 1 segment to connect components")
            
            session = get_session()
            
            # Create HVAC components in database
            db_components = {}
            for comp_data in components:
                hvac_comp = HVACComponent(
                    project_id=project_id,
                    drawing_id=comp_data.get('drawing_id', 0),
                    name=f"{comp_data.get('component_type', 'unknown').upper()}-{len(db_components)+1}",
                    component_type=comp_data.get('component_type', 'unknown'),
                    x_position=comp_data.get('x', 0),
                    y_position=comp_data.get('y', 0),
                    noise_level=self.get_component_noise_level(comp_data.get('component_type', ''))
                )
                session.add(hvac_comp)
                session.flush()  # Get ID
                db_components[len(db_components)] = hvac_comp
            
            # Create HVAC path
            source_comp = db_components[0]
            terminal_comp = db_components[len(db_components)-1]
            
            hvac_path = HVACPath(
                project_id=project_id,
                name=f"Path: {source_comp.component_type.upper()} to {terminal_comp.component_type.upper()}",
                description=f"HVAC path from {source_comp.name} to {terminal_comp.name}",
                path_type='supply'
            )
            session.add(hvac_path)
            session.flush()  # Get ID
            
            # Create segments using actual connections from drawing
            created_segments: List[HVACSegment] = []
            for i, seg_data in enumerate(segments):
                # Find the actual connected components
                from_comp_id = None
                to_comp_id = None
                
                # Find from_component
                if seg_data.get('from_component'):
                    from_comp_data = seg_data['from_component']
                    for comp_idx, db_comp in db_components.items():
                        if (db_comp.x_position == from_comp_data.get('x', 0) and 
                            db_comp.y_position == from_comp_data.get('y', 0) and
                            db_comp.component_type == from_comp_data.get('component_type', 'unknown')):
                            from_comp_id = db_comp.id
                            break
                
                # Find to_component
                if seg_data.get('to_component'):
                    to_comp_data = seg_data['to_component']
                    for comp_idx, db_comp in db_components.items():
                        if (db_comp.x_position == to_comp_data.get('x', 0) and 
                            db_comp.y_position == to_comp_data.get('y', 0) and
                            db_comp.component_type == to_comp_data.get('component_type', 'unknown')):
                            to_comp_id = db_comp.id
                            break
                
                # Only create segment if we have at least one connection
                if from_comp_id or to_comp_id:
                    hvac_segment = HVACSegment(
                        hvac_path_id=hvac_path.id,
                        from_component_id=from_comp_id,
                        to_component_id=to_comp_id,
                        length=seg_data.get('length_real', 0),
                        segment_order=i+1,
                        duct_width=12,  # Default rectangular duct
                        duct_height=8,
                        duct_shape='rectangular',
                        duct_type='sheet_metal'
                    )
                    session.add(hvac_segment)
                    created_segments.append(hvac_segment)
                else:
                    # Fallback: if neither endpoint matched by exact equality, try position/type match
                    # to be resilient to dict identity differences between overlay and calculator
                    fc = seg_data.get('from_component') or {}
                    tc = seg_data.get('to_component') or {}
                    def match_id_by_pos(cdict):
                        for _, db_comp in db_components.items():
                            if (db_comp.x_position == cdict.get('x', 0) and
                                db_comp.y_position == cdict.get('y', 0) and
                                db_comp.component_type == cdict.get('component_type', 'unknown')):
                                return db_comp.id
                        return None
                    from_comp_id = match_id_by_pos(fc)
                    to_comp_id = match_id_by_pos(tc)
                    if from_comp_id or to_comp_id:
                        hvac_segment = HVACSegment(
                            hvac_path_id=hvac_path.id,
                            from_component_id=from_comp_id,
                            to_component_id=to_comp_id,
                            length=seg_data.get('length_real', 0),
                            segment_order=i+1,
                            duct_width=12,
                            duct_height=8,
                            duct_shape='rectangular',
                            duct_type='sheet_metal'
                        )
                        session.add(hvac_segment)
                        created_segments.append(hvac_segment)
            
            # Reorder segments by connectivity from source to terminal
            try:
                ordered = self._order_segments_by_connectivity(created_segments, preferred_source_component_id=getattr(source_comp, 'id', None))
                for idx, seg in enumerate(ordered):
                    seg.segment_order = idx + 1
                print(f"DEBUG: Reordered {len(ordered)} segments by connectivity from source -> terminal")
            except Exception as e:
                print(f"DEBUG: Failed to reorder segments by connectivity: {e}")

            session.commit()
            
            # Calculate noise for the new path (uses any saved source/receiver if available later)
            self.calculate_path_noise(hvac_path.id)
            
            session.close()
            return hvac_path
            
        except Exception as e:
            if session is not None:
                try:
                    session.rollback()
                except Exception:
                    pass
                try:
                    session.close()
                except Exception:
                    pass
            print(f"Error creating HVAC path: {e}")
            return None
    
    def calculate_path_noise(self, path_id: int, debug: bool = False) -> PathAnalysisResult:
        """
        Calculate noise for a specific HVAC path
        
        Args:
            path_id: HVAC path ID
            
        Returns:
            PathAnalysisResult with calculation details
        """
        session = None
        try:
            session = get_session()
            hvac_path = session.query(HVACPath).filter(HVACPath.id == path_id).first()
            
            if not hvac_path:
                raise ValueError(f"HVAC path with ID {path_id} not found")
            
            # Build path data for calculation
            path_data = self.build_path_data_from_db(hvac_path)
            
            if not path_data:
                raise ValueError("Could not build path data from database")
            
            # Perform calculation
<<<<<<< HEAD
            calc_results = self.noise_calculator.calculate_hvac_path_noise(path_data)
            # Optional debug export
            try:
                if getattr(self, 'debug_export_enabled', False):
                    self._debug_export_path_result(hvac_path, path_data, calc_results)
            except Exception as e:
                print(f"DEBUG_EXPORT: failed to export debug data for path {hvac_path.id}: {e}")
=======
            calc_results = self.noise_calculator.calculate_hvac_path_noise(path_data, debug=debug)
>>>>>>> fb3aa894
            
            # Update database with results
            if calc_results['calculation_valid']:
                hvac_path.calculated_noise = calc_results['terminal_noise']
                hvac_path.calculated_nc = calc_results['nc_rating']
                session.commit()
            
            # Create result object
            result = PathAnalysisResult(
                path_id=path_id,
                path_name=hvac_path.name,
                source_noise=calc_results['source_noise'],
                terminal_noise=calc_results['terminal_noise'],
                total_attenuation=calc_results['total_attenuation'],
                nc_rating=calc_results['nc_rating'],
                calculation_valid=calc_results['calculation_valid'],
                segment_results=calc_results['path_segments'],
                warnings=calc_results.get('warnings', []),
                error_message=calc_results.get('error'),
                debug_log=calc_results.get('debug_log')
            )
            
            session.close()
            return result
            
        except Exception as e:
            if session is not None:
                try:
                    session.close()
                except Exception:
                    pass
            return PathAnalysisResult(
                path_id=path_id,
                path_name=f"Path {path_id}",
                source_noise=0,
                terminal_noise=0,
                total_attenuation=0,
                nc_rating=0,
                calculation_valid=False,
                segment_results=[],
                warnings=[],
                error_message=str(e)
            )
    
    def calculate_all_project_paths(self, project_id: int) -> List[PathAnalysisResult]:
        """
        Calculate noise for all HVAC paths in a project
        
        Args:
            project_id: Project ID
            
        Returns:
            List of PathAnalysisResult objects
        """
        results = []
        
        session = None
        try:
            session = get_session()
            hvac_paths = session.query(HVACPath).filter(
                HVACPath.project_id == project_id
            ).all()
            
            for hvac_path in hvac_paths:
                result = self.calculate_path_noise(hvac_path.id)
                results.append(result)
            
            session.close()
            
        except Exception as e:
            print(f"Error calculating project paths: {e}")
        
        return results
    
    def build_path_data_from_db(self, hvac_path: HVACPath) -> Optional[Dict]:
        """
        Build path data structure from database HVAC path
        
        Args:
            hvac_path: HVACPath database object
            
        Returns:
            Path data dictionary for noise calculation
        """
        try:
            path_data = {
                'source_component': {},
                'terminal_component': {},
                'segments': []
            }
            
            segments = hvac_path.segments
            if not segments:
                return None
            
            # Ensure segments are ordered by actual connectivity
            try:
                preferred_source_id = getattr(getattr(hvac_path, 'primary_source', None), 'id', None)
                segments = self._order_segments_by_connectivity(list(segments), preferred_source_component_id=preferred_source_id)
            except Exception as e:
                print(f"DEBUG: Using stored segment order; connectivity ordering failed: {e}")

            # Get source: prefer selected MechanicalUnit (primary_source), otherwise first segment's from_component
            unit = None
            # Case 1: Relationship points to HVACComponent (schema FK) – try to look up MechanicalUnit by id if present
            try:
                if getattr(hvac_path, 'primary_source_id', None):
                    # Attempt to resolve a MechanicalUnit with the same id (stored by the dialog)
                    sess2 = get_session()
                    try:
                        mu = sess2.query(MechanicalUnit).filter(MechanicalUnit.id == hvac_path.primary_source_id).first()
                        unit = mu if mu is not None else None
                    finally:
                        try:
                            sess2.close()
                        except Exception:
                            pass
            except Exception:
                unit = None

            # Case 2: If relationship actually references a MechanicalUnit-like object (defensive)
            if unit is None and hvac_path.primary_source is not None:
                obj = hvac_path.primary_source
                if hasattr(obj, 'unit_type') or hasattr(obj, 'outlet_levels_json'):
                    unit = obj  # Treat as MechanicalUnit-like

            if unit is not None:
                # Parse outlet spectrum if available
                octave_bands = None
                try:
                    import json
                    ob = getattr(unit, 'outlet_levels_json', None) or getattr(unit, 'inlet_levels_json', None) or getattr(unit, 'radiated_levels_json', None)
                    if ob:
                        data = json.loads(ob)
                        order = ["63","125","250","500","1000","2000","4000","8000"]
                        octave_bands = [float(data.get(k, 0) or 0) for k in order]
                except Exception:
                    octave_bands = None
                # Derive A-weighted level from spectrum if present
                noise_level = None
                if octave_bands:
                    try:
                        noise_level = self.noise_calculator.hvac_engine._calculate_dba_from_spectrum(octave_bands)
                    except Exception:
                        pass
                noise_level = noise_level or getattr(unit, 'base_noise_dba', None) or 50.0
                path_data['source_component'] = {
                    'component_type': getattr(unit, 'unit_type', None) or 'unit',
                    'noise_level': noise_level,
                    'octave_band_levels': octave_bands,
                }
            else:
                first_segment = segments[0]
                if first_segment.from_component:
                    comp = first_segment.from_component
                    path_data['source_component'] = {
                        'component_type': comp.component_type,
                        'noise_level': comp.noise_level or self.get_component_noise_level(comp.component_type)
                    }
            
            # Get terminal component (to last segment)
            last_segment = segments[-1]
            if last_segment.to_component:
                comp = last_segment.to_component
                path_data['terminal_component'] = {
                    'component_type': comp.component_type,
                    'noise_level': comp.noise_level or self.get_component_noise_level(comp.component_type)
                }
            
            # Convert segments
            for segment in segments:
                segment_data = {
                    'length': segment.length or 0,
                    'duct_width': segment.duct_width or 12,
                    'duct_height': segment.duct_height or 8,
                    'diameter': getattr(segment, 'diameter', 0) or 0,
                    'duct_shape': segment.duct_shape or 'rectangular',
                    'duct_type': segment.duct_type or 'sheet_metal',
                    'insulation': segment.insulation,
                    'lining_thickness': getattr(segment, 'lining_thickness', 0) or 0,
                    'fittings': []
                }
                
                # Add fittings
                for fitting in segment.fittings:
                    fitting_data = {
                        'fitting_type': fitting.fitting_type,
                        'noise_adjustment': fitting.noise_adjustment or self.get_fitting_noise_adjustment(fitting.fitting_type),
                        'position': getattr(fitting, 'position_on_segment', 0.0) or 0.0
                    }
                    segment_data['fittings'].append(fitting_data)

                # Derive a high-level fitting_type for engine element inference
                # Map any elbow_* fitting to 'elbow', any tee_* to 'junction'
                fitting_types = [f.get('fitting_type', '') for f in segment_data['fittings']]
                inferred_type = None
                for ft in fitting_types:
                    lower_ft = (ft or '').lower()
                    if lower_ft.startswith('elbow'):
                        inferred_type = 'elbow'
                        break
                    if 'tee' in lower_ft or 'junction' in lower_ft:
                        inferred_type = 'junction'
                        # keep searching for elbow only if needed; junction is acceptable
                if inferred_type:
                    segment_data['fitting_type'] = inferred_type
                
                path_data['segments'].append(segment_data)
            
            return path_data
            
        except Exception as e:
            print(f"Error building path data: {e}")
            return None

    def _order_segments_by_connectivity(self, segments: List[HVACSegment], preferred_source_component_id: Optional[int] = None) -> List[HVACSegment]:
        """Order segments by walking the chain from source to terminal.

        - If a preferred source component id is provided and exists in the chain, start from there.
        - Otherwise, start from a component that appears as a 'from' but never as a 'to'.
        - Fall back to existing segment_order if traversal fails.
        """
        try:
            if not segments:
                return []

            # Index mappings
            from_map = {}
            to_set = set()
            for seg in segments:
                fcid = getattr(seg, 'from_component_id', None)
                tcid = getattr(seg, 'to_component_id', None)
                if fcid is not None:
                    # Prefer the first observed mapping for simple paths
                    if fcid not in from_map:
                        from_map[fcid] = seg
                if tcid is not None:
                    to_set.add(tcid)

            # Determine start component
            start_comp_id = None
            if preferred_source_component_id and preferred_source_component_id in from_map:
                start_comp_id = preferred_source_component_id
            else:
                # A 'from' that is never a 'to' is a likely source
                candidates = [fcid for fcid in from_map.keys() if fcid not in to_set]
                if candidates:
                    start_comp_id = candidates[0]
                else:
                    # Fallback: choose the lowest segment_order's from_component
                    try:
                        first_seg = sorted(segments, key=lambda s: getattr(s, 'segment_order', 0))[0]
                        start_comp_id = getattr(first_seg, 'from_component_id', None)
                    except Exception:
                        start_comp_id = None

            # Traverse chain
            ordered: List[HVACSegment] = []
            visited = set()
            current = start_comp_id
            # Limit iterations to avoid infinite loops
            max_iters = len(segments) + 2
            iters = 0
            while current is not None and iters < max_iters:
                iters += 1
                seg = from_map.get(current)
                if seg is None:
                    break
                if seg.id in visited:
                    # Loop detected
                    break
                ordered.append(seg)
                visited.add(seg.id)
                current = getattr(seg, 'to_component_id', None)

            # If traversal did not include all segments, append remaining by existing order
            if len(ordered) < len(segments):
                remaining = [s for s in sorted(segments, key=lambda s: getattr(s, 'segment_order', 0)) if s.id not in visited]
                ordered.extend(remaining)

            return ordered if ordered else list(sorted(segments, key=lambda s: getattr(s, 'segment_order', 0)))
        except Exception:
            return list(sorted(segments, key=lambda s: getattr(s, 'segment_order', 0)))
    
    def get_component_noise_level(self, component_type: str) -> float:
        """Get standard noise level for component type"""
        return STANDARD_COMPONENTS.get(component_type, {}).get('noise_level', 50.0)
    
    def get_fitting_noise_adjustment(self, fitting_type: str) -> float:
        """Get standard noise adjustment for fitting type"""
        return STANDARD_FITTINGS.get(fitting_type, {}).get('noise_adjustment', 0.0)
    
    # --- Debug export helper ---
    def _debug_export_path_result(self, hvac_path: HVACPath, path_data: Dict[str, Any], calc_results: Dict[str, Any]) -> None:
        """Export per-path, per-element spectra and summary as JSON and CSV.
        Controlled by HVAC_DEBUG_EXPORT env var (1/true/yes/on)."""
        try:
            # Prepare directory
            base_dir = os.path.join(get_user_data_directory(), "debug_exports", f"project_{getattr(hvac_path, 'project_id', 'unknown')}")
            os.makedirs(base_dir, exist_ok=True)
            # Prepare filenames
            timestamp = datetime.now().strftime("%Y%m%d_%H%M%S")
            raw_name = getattr(hvac_path, 'name', '') or f"path_{hvac_path.id}"
            safe_name = ''.join(ch if (ch.isalnum() or ch in {'-', '_'}) else '_' for ch in raw_name)
            json_path = os.path.join(base_dir, f"path_{hvac_path.id}_{safe_name}_{timestamp}.json")
            csv_path = os.path.join(base_dir, f"path_{hvac_path.id}_{safe_name}_{timestamp}.csv")

            # Frequency bands (engine standard)
            bands = [63, 125, 250, 500, 1000, 2000, 4000, 8000]

            # Build JSON payload
            payload: Dict[str, Any] = {
                'project_id': getattr(hvac_path, 'project_id', None),
                'path_id': hvac_path.id,
                'path_name': raw_name,
                'timestamp': timestamp,
                'frequency_bands_hz': bands,
                'source': {
                    'noise_dba': calc_results.get('source_noise'),
                    'octave_band_levels': (path_data.get('source_component') or {}).get('octave_band_levels')
                },
                'terminal': {
                    'noise_dba': calc_results.get('terminal_noise'),
                    'octave_band_spectrum': calc_results.get('octave_band_spectrum')
                },
                'nc_rating': calc_results.get('nc_rating'),
                'total_attenuation_dba': calc_results.get('total_attenuation_dba', calc_results.get('total_attenuation')),
                'elements': []
            }

            segs: List[Dict[str, Any]] = path_data.get('segments', []) or []
            elements: List[Dict[str, Any]] = calc_results.get('path_segments', []) or []
            for elem in elements:
                order = int(elem.get('element_order', -1))
                etype = elem.get('element_type')
                geometry: Optional[Dict[str, Any]] = None
                # Map non-source, non-terminal elements to segment geometry by order-1
                if etype != 'source' and order >= 1 and order - 1 < len(segs):
                    s = segs[order - 1]
                    geometry = {
                        'length_ft': float(s.get('length', 0.0) or 0.0),
                        'duct_shape': s.get('duct_shape'),
                        'duct_type': s.get('duct_type'),
                        'width_in': float(s.get('duct_width', 0.0) or 0.0),
                        'height_in': float(s.get('duct_height', 0.0) or 0.0),
                        'diameter_in': float(s.get('diameter', 0.0) or 0.0),
                        'lining_in': float(s.get('lining_thickness', 0.0) or 0.0),
                    }
                payload['elements'].append({
                    'element_order': order,
                    'element_type': etype,
                    'element_id': elem.get('element_id'),
                    'noise_before_dba': elem.get('noise_before'),
                    'noise_after_dba': elem.get('noise_after_dba', elem.get('noise_after')),
                    'nc_rating': elem.get('nc_rating'),
                    'attenuation_dba': elem.get('attenuation_dba'),
                    'generated_dba': elem.get('generated_dba'),
                    'attenuation_spectrum': elem.get('attenuation_spectrum'),
                    'generated_spectrum': elem.get('generated_spectrum'),
                    'noise_after_spectrum': elem.get('noise_after_spectrum'),
                    'geometry': geometry,
                })

            # Write JSON
            with open(json_path, 'w', encoding='utf-8') as jf:
                _json.dump(payload, jf, indent=2)

            # Write CSV (per-element row with band columns)
            headers = [
                'project_id', 'path_id', 'path_name', 'timestamp',
                'element_order', 'element_type', 'element_id',
                'noise_before_dba', 'noise_after_dba', 'attenuation_dba', 'generated_dba', 'nc_rating',
                'length_ft', 'duct_shape', 'duct_type', 'width_in', 'height_in', 'diameter_in', 'lining_in'
            ]
            # Add band-specific columns
            headers += [f"after_{b}" for b in bands]
            headers += [f"att_{b}" for b in bands]
            headers += [f"gen_{b}" for b in bands]

            with open(csv_path, 'w', newline='', encoding='utf-8') as cf:
                writer = _csv.DictWriter(cf, fieldnames=headers)
                writer.writeheader()
                for elem in payload['elements']:
                    row = {
                        'project_id': payload['project_id'],
                        'path_id': payload['path_id'],
                        'path_name': payload['path_name'],
                        'timestamp': payload['timestamp'],
                        'element_order': elem.get('element_order'),
                        'element_type': elem.get('element_type'),
                        'element_id': elem.get('element_id'),
                        'noise_before_dba': elem.get('noise_before_dba'),
                        'noise_after_dba': elem.get('noise_after_dba'),
                        'attenuation_dba': elem.get('attenuation_dba'),
                        'generated_dba': elem.get('generated_dba'),
                        'nc_rating': elem.get('nc_rating'),
                        'length_ft': (elem.get('geometry') or {}).get('length_ft'),
                        'duct_shape': (elem.get('geometry') or {}).get('duct_shape'),
                        'duct_type': (elem.get('geometry') or {}).get('duct_type'),
                        'width_in': (elem.get('geometry') or {}).get('width_in'),
                        'height_in': (elem.get('geometry') or {}).get('height_in'),
                        'diameter_in': (elem.get('geometry') or {}).get('diameter_in'),
                        'lining_in': (elem.get('geometry') or {}).get('lining_in'),
                    }
                    after = elem.get('noise_after_spectrum') or []
                    att = elem.get('attenuation_spectrum') or []
                    gen = elem.get('generated_spectrum') or []
                    # Normalize to 8 values
                    def _pad(x):
                        if not isinstance(x, list):
                            return [0.0] * 8
                        return (list(x) + [0.0] * 8)[:8]
                    after8 = _pad(after)
                    att8 = _pad(att)
                    gen8 = _pad(gen)
                    for i, b in enumerate(bands):
                        row[f"after_{b}"] = after8[i]
                        row[f"att_{b}"] = att8[i]
                        row[f"gen_{b}"] = gen8[i]
                    writer.writerow(row)
        except Exception as ex:
            # Don't break main flow on debug export failures
            print(f"DEBUG_EXPORT: Exception during export for path {getattr(hvac_path, 'id', '?')}: {ex}")
    
    def update_segment_properties(self, segment_id: int, properties: Dict) -> bool:
        """
        Update HVAC segment properties
        
        Args:
            segment_id: Segment ID
            properties: Dictionary of properties to update
            
        Returns:
            True if successful
        """
        session = None
        try:
            session = get_session()
            segment = session.query(HVACSegment).filter(HVACSegment.id == segment_id).first()
            
            if not segment:
                session.close()
                return False
            
            # Update properties
            for key, value in properties.items():
                if hasattr(segment, key):
                    setattr(segment, key, value)
            
            session.commit()
            
            # Recalculate path noise
            self.calculate_path_noise(segment.hvac_path_id)
            
            session.close()
            return True
            
        except Exception as e:
            if session is not None:
                try:
                    session.rollback()
                except Exception:
                    pass
                try:
                    session.close()
                except Exception:
                    pass
            print(f"Error updating segment properties: {e}")
            return False
    
    def add_segment_fitting(self, segment_id: int, fitting_type: str, position: float = 0.0) -> bool:
        """
        Add fitting to HVAC segment
        
        Args:
            segment_id: Segment ID
            fitting_type: Type of fitting
            position: Position on segment (feet from start)
            
        Returns:
            True if successful
        """
        session = None
        try:
            session = get_session()
            
            fitting = SegmentFitting(
                segment_id=segment_id,
                fitting_type=fitting_type,
                position_on_segment=position,
                noise_adjustment=self.get_fitting_noise_adjustment(fitting_type)
            )
            
            session.add(fitting)
            session.commit()
            
            # Recalculate path noise
            segment = session.query(HVACSegment).filter(HVACSegment.id == segment_id).first()
            if segment:
                self.calculate_path_noise(segment.hvac_path_id)
            
            session.close()
            return True
            
        except Exception as e:
            if session is not None:
                try:
                    session.rollback()
                except Exception:
                    pass
                try:
                    session.close()
                except Exception:
                    pass
            print(f"Error adding segment fitting: {e}")
            return False
    
    def get_path_summary(self, project_id: int) -> Dict:
        """
        Get summary of all HVAC paths in project
        
        Args:
            project_id: Project ID
            
        Returns:
            Summary dictionary
        """
        session = None
        try:
            session = get_session()
            
            hvac_paths = session.query(HVACPath).filter(
                HVACPath.project_id == project_id
            ).all()
            
            summary = {
                'total_paths': len(hvac_paths),
                'calculated_paths': 0,
                'avg_noise_level': 0.0,
                'avg_nc_rating': 0.0,
                'paths_by_type': {},
                'paths_over_nc45': 0
            }
            
            total_noise = 0.0
            total_nc = 0.0
            
            for path in hvac_paths:
                if path.calculated_noise is not None:
                    summary['calculated_paths'] += 1
                    total_noise += path.calculated_noise
                    
                    if path.calculated_nc is not None:
                        total_nc += path.calculated_nc
                        if path.calculated_nc > 45:
                            summary['paths_over_nc45'] += 1
                
                # Count by type
                path_type = path.path_type or 'unknown'
                summary['paths_by_type'][path_type] = summary['paths_by_type'].get(path_type, 0) + 1
            
            if summary['calculated_paths'] > 0:
                summary['avg_noise_level'] = total_noise / summary['calculated_paths']
                summary['avg_nc_rating'] = total_nc / summary['calculated_paths']
            
            session.close()
            return summary
            
        except Exception as e:
            try:
                if session is not None:
                    session.close()
            except Exception:
                pass
            print(f"Error getting path summary: {e}")
            return {
                'total_paths': 0,
                'calculated_paths': 0,
                'avg_noise_level': 0.0,
                'avg_nc_rating': 0.0,
                'paths_by_type': {},
                'paths_over_nc45': 0
            }
    
    def export_path_results(self, project_id: int) -> List[Dict]:
        """
        Export HVAC path results for Excel/reporting
        
        Args:
            project_id: Project ID
            
        Returns:
            List of path result dictionaries
        """
        results = []
        
        session = None
        try:
            session = get_session()
            
            hvac_paths = session.query(HVACPath).filter(
                HVACPath.project_id == project_id
            ).all()
            
            for path in hvac_paths:
                result = {
                    'Path Name': path.name,
                    'Path Type': path.path_type or 'supply',
                    'Description': path.description or '',
                    'Calculated Noise (dB)': path.calculated_noise or 0,
                    'NC Rating': path.calculated_nc or 0,
                    'Segment Count': len(path.segments),
                    'Total Length (ft)': sum(seg.length or 0 for seg in path.segments),
                    'Target Space': path.target_space.name if path.target_space else ''
                }
                results.append(result)
            
            session.close()
            
        except Exception as e:
            try:
                if session is not None:
                    session.close()
            except Exception:
                pass
            print(f"Error exporting path results: {e}")
        
        return results<|MERGE_RESOLUTION|>--- conflicted
+++ resolved
@@ -223,17 +223,14 @@
                 raise ValueError("Could not build path data from database")
             
             # Perform calculation
-<<<<<<< HEAD
-            calc_results = self.noise_calculator.calculate_hvac_path_noise(path_data)
+            calc_results = self.noise_calculator.calculate_hvac_path_noise(path_data, debug=debug)
+            
             # Optional debug export
             try:
                 if getattr(self, 'debug_export_enabled', False):
                     self._debug_export_path_result(hvac_path, path_data, calc_results)
             except Exception as e:
                 print(f"DEBUG_EXPORT: failed to export debug data for path {hvac_path.id}: {e}")
-=======
-            calc_results = self.noise_calculator.calculate_hvac_path_noise(path_data, debug=debug)
->>>>>>> fb3aa894
             
             # Update database with results
             if calc_results['calculation_valid']:
